name: mono-workflow
on:
  push:
    tags:
      - '[0-9]+.[0-9]+.[0-9]+' # matches 0.1.0, 0.2.1, etc.
  schedule:
<<<<<<< HEAD
    - cron: "0 1 * * *" # 1am UTC
  pull_request:
    paths-ignore:
      - "tools/**"
    branches:
      - main
=======
    - cron: '0 1 * * *' # 1am UTC
  workflow_dispatch:
>>>>>>> d3b4b022
permissions:
  contents: write
  packages: write
  actions: read
jobs:
  tag:
    runs-on: ubuntu-latest
    steps:
      - name: Update Nightly Tag
        if: github.event_name == 'schedule' || github.event_name == 'workflow_dispatch'
        uses: richardsimko/update-tag@v1
        with:
          tag_name: nightly
        env:
          GITHUB_TOKEN: ${{ secrets.GITHUB_TOKEN }}
      - name: Checkout code
        if: startsWith(github.ref, 'refs/tags/') == true
        uses: actions/checkout@v3
      - name: Search for version
        if: startsWith(github.ref, 'refs/tags/') == true
        run: |
          cd crates/bins/wick
          if grep -q "version = \"${{ env.GITHUB_REF }}\"" Cargo.toml; then
            echo "Match found!"
          else
            echo "No match found."
            exit 1
          fi
        env:
          GITHUB_REF: ${{ github.ref_name }}
  test:
    needs: tag
    if: github.event_name == 'pull_request' || github.event_name == 'schedule' || startsWith(github.ref, 'refs/tags/') == true
    runs-on: ${{ matrix.config.os }}
    env:
      SCCACHE_AZURE_BLOB_CONTAINER: ${{ secrets.SCCACHE_AZURE_BLOB_CONTAINER }}
      SCCACHE_AZURE_CONNECTION_STRING: ${{ secrets.SCCACHE_AZURE_CONNECTION_STRING }}
      SCCACHE_AZURE_KEY_PREFIX: 'wick-github-actions-test'
      RUSTC_WRAPPER: 'sccache'
    strategy:
      matrix:
        config:
          - {
              os: 'ubuntu-latest',
              name: 'linux',
              arch: 'amd64',
              target: 'x86_64-unknown-linux-gnu',
            }
    steps:
      - name: make space
        run: |
          sudo rm -rf /usr/share/dotnet
          sudo rm -rf /opt/ghc
          sudo rm -rf "/usr/local/share/boost"
          sudo rm -rf "$AGENT_TOOLSDIRECTORY"
      - uses: actions/checkout@v3
      - name: install protobuf
        uses: arduino/setup-protoc@v1
        with:
          repo-token: ${{ secrets.GITHUB_TOKEN }}
      - name: setup for cross-compiled linux aarch64 build
        if: matrix.config.target == 'aarch64-unknown-linux-gnu'
        run: |
          sudo apt update
          sudo apt install gcc-aarch64-linux-gnu g++-aarch64-linux-gnu pkg-config
          echo "PKG_CONFIG_SYSROOT_DIR=/usr/aarch64-linux-gnu" >> $GITHUB_ENV
          echo "PKG_CONFIG_PATH=/usr/lib/aarch64-linux-gnu/pkgconfig" >> $GITHUB_ENV
          echo "PKG_CONFIG_ALLOW_CROSS=1" >> $GITHUB_ENV
      - name: setup for cross-compiled windows build
        if: matrix.config.target == 'x86_64-pc-windows-gnu'
        run: |
          sudo apt update
          sudo apt install mingw-w64
          echo "PKG_CONFIG_SYSROOT_DIR=/usr/x86_64-w64-mingw32" >> $GITHUB_ENV
          echo "PKG_CONFIG_PATH=/usr/lib/x86_64-w64-mingw32/pkgconfig" >> $GITHUB_ENV
          echo "PKG_CONFIG_ALLOW_CROSS=1" >> $GITHUB_ENV
      - name: Install sccache (ubuntu-latest)
        if: matrix.config.os == 'ubuntu-latest'
        run: |
          mkdir -p $HOME/.local/bin
          curl -L "https://github.com/mozilla/sccache/releases/download/v0.3.3/sccache-v0.3.3-x86_64-unknown-linux-musl.tar.gz" | tar xz
          mv -f sccache-v0.3.3-x86_64-unknown-linux-musl/sccache $HOME/.local/bin/sccache
          echo "$HOME/.local/bin" >> $GITHUB_PATH
      - name: Install sccache (macos-latest)
        if: matrix.config.os == 'macos-latest'
        run: |
          mkdir -p $HOME/.local/bin
          curl -L "https://github.com/mozilla/sccache/releases/download/v0.3.3/sccache-v0.3.3-x86_64-apple-darwin.tar.gz" | tar xz
          mv -f sccache-v0.3.3-x86_64-apple-darwin/sccache $HOME/.local/bin/sccache
          echo "$HOME/.local/bin" >> $GITHUB_PATH
      - name: Get Rust version from rust-toolchain.toml
        run: |
          rust_version=$(grep 'channel =' rust-toolchain.toml | awk -F\" '{print $2}')
          echo "RUST_VERSION=$rust_version" >> $GITHUB_ENV
      - name: Rust toolchain cache
        uses: actions/cache@v3
        with:
          path: |
            ~/.cargo/bin/
            ~/.cargo/registry
            ~/.cargo/git
          key: ${{ runner.os }}-${{ matrix.config.target }}-rust-toolchain-${{ env.RUST_VERSION }}
      - name: Install Rust toolchain
        uses: dtolnay/rust-toolchain@stable
        with:
          target: ${{ matrix.config.target }}
      - name: 'rustup updates'
        run: |
          rustup target add wasm32-unknown-unknown wasm32-wasi
          cargo install cargo-deny just
      #Updating rustup updates means that the github cache needs to be manually deleted.
      - name: Run just ci-tests
        id: just-ci-test
        run: |
          just ci-tests
  build:
    needs: tag
    runs-on: ${{ matrix.config.os }}
    if: github.event_name == 'schedule' || startsWith(github.ref, 'refs/tags/') == true || github.event_name == 'workflow_dispatch'
    env:
      SCCACHE_AZURE_BLOB_CONTAINER: ${{ secrets.SCCACHE_AZURE_BLOB_CONTAINER }}
      SCCACHE_AZURE_CONNECTION_STRING: ${{ secrets.SCCACHE_AZURE_CONNECTION_STRING }}
      SCCACHE_AZURE_KEY_PREFIX: 'wick-github-actions'
      RUSTC_WRAPPER: 'sccache'
      CARGO_PROFILE_RELEASE_DEBUG: '0' # https://doc.rust-lang.org/cargo/reference/profiles.html#debug
      CARGO_INCREMENTAL: 'true' # https://doc.rust-lang.org/cargo/reference/profiles.html#incremental
      CARGO_PROFILE_RELEASE_LTO: 'true' # https://doc.rust-lang.org/cargo/reference/profiles.html#lto
      CARGO_PROFILE_RELEASE_OPT_LEVEL: '3' # https://doc.rust-lang.org/cargo/reference/profiles.html#opt-level
      CARGO_PROFILE_RELEASE_CODEGEN_UNITS: '1' # https://doc.rust-lang.org/cargo/reference/profiles.html#codegen-units
      CARGO_PROFILE_RELEASE_STRIP: 'true' # https://doc.rust-lang.org/cargo/reference/unstable.html#profile-strip-option
    strategy:
      matrix:
        config:
          - {
              os: 'ubuntu-latest',
              name: 'linux',
              arch: 'amd64',
              target: 'x86_64-unknown-linux-gnu',
              args: '',
            }
          - {
              os: 'ubuntu-latest',
              name: 'linux',
              target: 'aarch64-unknown-linux-gnu',
              arch: 'aarch64',
              args: '--features cross',
            }
          - {
              os: 'macos-latest',
              name: 'macos',
              target: 'x86_64-apple-darwin',
              arch: 'amd64',
            }
          - {
              os: 'macos-latest',
              name: 'macos',
              target: 'aarch64-apple-darwin',
              arch: 'aarch64',
              args: '--features cross',
            }
          # - {
          #     os: "ubuntu-latest",
          #     name: "win",
          #     target: "x86_64-pc-windows-gnu",
          #     arch: "amd64",
          #     args: "--features cross"
          #   }
    steps:
      - uses: actions/checkout@v3
      - name: install protobuf
        uses: arduino/setup-protoc@v1
        with:
          repo-token: ${{ secrets.GITHUB_TOKEN }}
      - name: setup for cross-compiled linux aarch64 build
        if: matrix.config.target == 'aarch64-unknown-linux-gnu'
        run: |
          sudo apt update
          sudo apt install gcc-aarch64-linux-gnu g++-aarch64-linux-gnu pkg-config
          echo "PKG_CONFIG_SYSROOT_DIR=/usr/aarch64-linux-gnu" >> $GITHUB_ENV
          echo "PKG_CONFIG_PATH=/usr/lib/aarch64-linux-gnu/pkgconfig" >> $GITHUB_ENV
          echo "PKG_CONFIG_ALLOW_CROSS=1" >> $GITHUB_ENV
      - name: setup for cross-compiled windows build
        if: matrix.config.target == 'x86_64-pc-windows-gnu'
        run: |
          sudo apt update
          sudo apt install mingw-w64
          echo "PKG_CONFIG_SYSROOT_DIR=/usr/x86_64-w64-mingw32" >> $GITHUB_ENV
          echo "PKG_CONFIG_PATH=/usr/lib/x86_64-w64-mingw32/pkgconfig" >> $GITHUB_ENV
          echo "PKG_CONFIG_ALLOW_CROSS=1" >> $GITHUB_ENV
      - name: Install sccache (ubuntu-latest)
        if: matrix.config.os == 'ubuntu-latest'
        run: |
          mkdir -p $HOME/.local/bin
          curl -L "https://github.com/mozilla/sccache/releases/download/v0.3.3/sccache-v0.3.3-x86_64-unknown-linux-musl.tar.gz" | tar xz
          mv -f sccache-v0.3.3-x86_64-unknown-linux-musl/sccache $HOME/.local/bin/sccache
          echo "$HOME/.local/bin" >> $GITHUB_PATH
      - name: Install sccache (macos-latest)
        if: matrix.config.os == 'macos-latest'
        run: |
          mkdir -p $HOME/.local/bin
          curl -L "https://github.com/mozilla/sccache/releases/download/v0.3.3/sccache-v0.3.3-x86_64-apple-darwin.tar.gz" | tar xz
          mv -f sccache-v0.3.3-x86_64-apple-darwin/sccache $HOME/.local/bin/sccache
          echo "$HOME/.local/bin" >> $GITHUB_PATH
      - name: Get Rust version from rust-toolchain.toml
        run: |
          rust_version=$(grep 'channel =' rust-toolchain.toml | awk -F\" '{print $2}')
          echo "RUST_VERSION=$rust_version" >> $GITHUB_ENV
      - name: Rust toolchain cache
        uses: actions/cache@v3
        with:
          path: |
            ~/.cargo/bin/
            ~/.cargo/registry
            ~/.cargo/git
          key: ${{ runner.os }}-${{ matrix.config.target }}-rust-toolchain-${{ env.RUST_VERSION }}
      - name: build cache
        uses: actions/cache@v3
        with:
          path: |
            target/
            crates/**/target
          key: ${{ runner.os }}-${{ matrix.config.target }}-cargo-build-${{ hashFiles('**/Cargo.lock') }}
      - name: Install Rust toolchain
        uses: dtolnay/rust-toolchain@stable
        with:
          target: ${{ matrix.config.target }}
      - name: 'rustup updates'
        run: |
          rustup target add wasm32-unknown-unknown wasm32-wasi
      - name: 'build binary'
        run: |
          cargo build --release -p wick-cli --target=${{ matrix.config.target }} ${{ matrix.config.args }}
      - name: package release assets
        if: matrix.config.target != 'x86_64-pc-windows-gnu'
        run: |
          mkdir -p _dist
          cp README.md LICENSE target/${{ matrix.config.target }}/release/wick _dist/
          cd _dist
          tar czf wick-${{ matrix.config.name }}-${{ matrix.config.arch }}.tar.gz README.md LICENSE wick
      - name: Upload artifacts
        if: matrix.config.target != 'x86_64-pc-windows-gnu'
        uses: actions/upload-artifact@v2
        with:
          name: wick-${{ matrix.config.name }}-${{ matrix.config.arch }}.tar.gz
          path: _dist/wick-${{ matrix.config.name }}-${{ matrix.config.arch }}.tar.gz
      - name: package release assets (windows)
        if: matrix.config.target == 'x86_64-pc-windows-gnu'
        shell: bash
        run: |
          mkdir -p _dist
          cp README.md LICENSE target/${{ matrix.config.target }}/release/wick.exe _dist/
          cd _dist
          7z a -tzip wick-${{ matrix.config.name }}-${{ matrix.config.arch }}.zip README.md LICENSE wick.exe
      - name: Upload artifacts (windows)
        if: matrix.config.target == 'x86_64-pc-windows-gnu'
        uses: actions/upload-artifact@v3
        with:
          name: wick-${{ matrix.config.name }}-${{ matrix.config.arch }}.zip
          path: _dist/wick-${{ matrix.config.name }}-${{ matrix.config.arch }}.zip
  release:
    runs-on: ubuntu-latest
    if: github.event_name == 'schedule' || startsWith(github.ref, 'refs/tags/') == true || github.event_name == 'workflow_dispatch'
    needs: [build]
    steps:
      - uses: actions/checkout@v3
      - name: Download artifacts
        uses: actions/download-artifact@v3
        with:
          path: artifacts
      - name: Move artifacts to _dist
        working-directory: ${{ github.workspace }}
        run: |
          mkdir -p _dist
          for dir in artifacts/*/; do
            # Move the contents of each directory to the destination folder
            echo "Moving {$dir}"
            mv "$dir"* _dist/
          done
          #Copy the schema manifest into the dist directory
          cp crates/wick/wick-config/json-schema/manifest.json _dist/schema.json
          ls -la _dist
      - name: upload release assets (tag)
        uses: svenstaro/upload-release-action@v2
        if: startsWith(github.ref, 'refs/tags/') == true
        with:
          repo_token: ${{ secrets.GITHUB_TOKEN }}
          file: _dist/*
          tag: ${{ github.ref }}
          overwrite: true
          file_glob: true
      - name: upload release assets (nightly)
        uses: svenstaro/upload-release-action@v2
        with:
          repo_token: ${{ secrets.GITHUB_TOKEN }}
          file: _dist/*
          tag: nightly
          overwrite: true
          file_glob: true
      - name: ghcr login
        uses: docker/login-action@v1
        with:
          registry: ghcr.io
          username: ${{ github.repository_owner }}
          password: ${{ secrets.GITHUB_TOKEN }}
      - name: Set up QEMU
        uses: docker/setup-qemu-action@v1
      - name: Set up Docker Buildx
        uses: docker/setup-buildx-action@v1
      - name: build and push
        uses: docker/build-push-action@v2
        with:
          context: .
          file: ./docker/Dockerfile.nightly
          push: true
          tags: ghcr.io/candlecorp/wick:nightly
          platforms: linux/amd64,linux/arm64
      - name: build and push
        uses: docker/build-push-action@v2
        if: startsWith(github.ref, 'refs/tags/') == true
        with:
          context: .
          file: ./docker/Dockerfile.latest
          push: true
          tags: ghcr.io/candlecorp/wick:latest, ghcr.io/candlecorp/wick:${{ github.ref_name }}
          platforms: linux/amd64,linux/arm64<|MERGE_RESOLUTION|>--- conflicted
+++ resolved
@@ -4,17 +4,14 @@
     tags:
       - '[0-9]+.[0-9]+.[0-9]+' # matches 0.1.0, 0.2.1, etc.
   schedule:
-<<<<<<< HEAD
     - cron: "0 1 * * *" # 1am UTC
   pull_request:
     paths-ignore:
       - "tools/**"
+      - "docs/**"
     branches:
       - main
-=======
-    - cron: '0 1 * * *' # 1am UTC
   workflow_dispatch:
->>>>>>> d3b4b022
 permissions:
   contents: write
   packages: write
