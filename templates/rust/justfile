--- conflicted
+++ resolved
@@ -2,19 +2,11 @@
 build: setup
     cargo build --release --target=wasm32-unknown-unknown
     cp ./target/wasm32-unknown-unknown/release/*.wasm ./build/
-<<<<<<< HEAD
-    wick wasm sign ./build/{% raw %}{{project_name}}{% endraw %}.wasm component.wick
-debug: setup
-    cargo +nightly build --target=wasm32-wasi
-    cp ./target/wasm32-wasi/debug/*.wasm ./build/
-    wick wasm sign ./build/{% raw %}{{project_name}}{% endraw %}.wasm component.wick
-=======
     wick wasm sign ./build/{{project_name}}.wasm component.wick
 debug: setup
     cargo +nightly build --target=wasm32-wasi
     cp ./target/wasm32-wasi/debug/*.wasm ./build/
     wick wasm sign ./build/{{project_name}}.wasm component.wick
->>>>>>> d3b4b022
 setup:
     mkdir -p build
 test: build
